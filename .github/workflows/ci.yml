# This file was automatically generated by sbt-github-actions using the
# githubWorkflowGenerate task. You should add and commit this file to
# your git repository. It goes without saying that you shouldn't edit
# this file by hand! Instead, if you wish to make changes, you should
# change your sbt build configuration to revise the workflow description
# to meet your needs, then regenerate this file.

name: Continuous Integration

on:
  pull_request:
    branches: ['**']
  push:
    branches: ['**']
    tags: [v*]

env:
  GITHUB_TOKEN: ${{ secrets.GITHUB_TOKEN }}

jobs:
  build:
    name: Build and Test
    strategy:
      matrix:
        os: [ubuntu-latest]
<<<<<<< HEAD
        scala: [2.12.18, 2.13.12, 3.3.1]
        java: [zulu@8]
=======
        scala: [2.12.18, 2.13.14, 3.3.1]
        java: [temurin@8]
>>>>>>> 6eae51b3
    runs-on: ${{ matrix.os }}
    steps:
      - name: Checkout current branch (full)
        uses: actions/checkout@v4
        with:
          fetch-depth: 0

      - name: Setup Java (zulu@8)
        if: matrix.java == 'zulu@8'
        uses: actions/setup-java@v4
        with:
          distribution: zulu
          java-version: 8
          cache: sbt

      - name: Setup sbt
        uses: sbt/setup-sbt@v1

      - name: Check binary compatibility
        run: sbt '++ ${{ matrix.scala }}' mimaReportBinaryIssues

      - name: Check formatting
        run: sbt '++ ${{ matrix.scala }}' scalafmtCheckAll

      - name: Check that workflows are up to date
        run: sbt '++ ${{ matrix.scala }}' githubWorkflowCheck

      - name: Build project
        run: sbt '++ ${{ matrix.scala }}' test

      - name: Compress target directories
        run: tar cf targets.tar modules/core/target modules/cats-effect-experimental/target modules/parser/target modules/test-monix/target modules/benchmarks/target modules/derivation/target modules/test-fs2/target modules/ast/target target modules/sangria/target project/target

      - name: Upload target directories
        uses: actions/upload-artifact@v4
        with:
          name: target-${{ matrix.os }}-${{ matrix.scala }}-${{ matrix.java }}
          path: targets.tar

  publish:
    name: Publish Artifacts
    needs: [build]
    if: github.event_name != 'pull_request' && (startsWith(github.ref, 'refs/tags/v'))
    strategy:
      matrix:
        os: [ubuntu-latest]
<<<<<<< HEAD
        scala: [2.13.12]
        java: [zulu@8]
=======
        scala: [2.13.14]
        java: [temurin@8]
>>>>>>> 6eae51b3
    runs-on: ${{ matrix.os }}
    steps:
      - name: Checkout current branch (full)
        uses: actions/checkout@v4
        with:
          fetch-depth: 0

      - name: Setup Java (zulu@8)
        if: matrix.java == 'zulu@8'
        uses: actions/setup-java@v4
        with:
          distribution: zulu
          java-version: 8
          cache: sbt

      - name: Setup sbt
        uses: sbt/setup-sbt@v1

      - name: Download target directories (2.12.18)
        uses: actions/download-artifact@v4
        with:
          name: target-${{ matrix.os }}-2.12.18-${{ matrix.java }}

      - name: Inflate target directories (2.12.18)
        run: |
          tar xf targets.tar
          rm targets.tar

      - name: Download target directories (2.13.14)
        uses: actions/download-artifact@v4
        with:
          name: target-${{ matrix.os }}-2.13.14-${{ matrix.java }}

      - name: Inflate target directories (2.13.14)
        run: |
          tar xf targets.tar
          rm targets.tar

      - name: Download target directories (3.3.1)
        uses: actions/download-artifact@v4
        with:
          name: target-${{ matrix.os }}-3.3.1-${{ matrix.java }}

      - name: Inflate target directories (3.3.1)
        run: |
          tar xf targets.tar
          rm targets.tar

      - env:
          PGP_PASSPHRASE: ${{ secrets.PGP_PASSPHRASE }}
          PGP_SECRET: ${{ secrets.PGP_SECRET }}
          SONATYPE_PASSWORD: ${{ secrets.SONATYPE_PASSWORD }}
          SONATYPE_USERNAME: ${{ secrets.SONATYPE_USERNAME }}
        run: sbt ci-release<|MERGE_RESOLUTION|>--- conflicted
+++ resolved
@@ -23,13 +23,8 @@
     strategy:
       matrix:
         os: [ubuntu-latest]
-<<<<<<< HEAD
-        scala: [2.12.18, 2.13.12, 3.3.1]
+        scala: [2.12.18, 2.13.14, 3.3.1]
         java: [zulu@8]
-=======
-        scala: [2.12.18, 2.13.14, 3.3.1]
-        java: [temurin@8]
->>>>>>> 6eae51b3
     runs-on: ${{ matrix.os }}
     steps:
       - name: Checkout current branch (full)
@@ -76,13 +71,8 @@
     strategy:
       matrix:
         os: [ubuntu-latest]
-<<<<<<< HEAD
-        scala: [2.13.12]
+        scala: [2.13.14]
         java: [zulu@8]
-=======
-        scala: [2.13.14]
-        java: [temurin@8]
->>>>>>> 6eae51b3
     runs-on: ${{ matrix.os }}
     steps:
       - name: Checkout current branch (full)

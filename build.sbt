import sbt.Developer
import sbt.Keys.{
  crossScalaVersions,
  developers,
  organizationHomepage,
  scalacOptions,
  scmInfo,
  startYear
}
import com.typesafe.tools.mima.core.{ProblemFilters, Problem}

// sbt-github-actions needs configuration in `ThisBuild`
ThisBuild / crossScalaVersions := Seq("2.12.13", "2.13.5")
ThisBuild / scalaVersion := crossScalaVersions.value.last
ThisBuild / githubWorkflowPublishTargetBranches := List()
ThisBuild / githubWorkflowBuildPreamble ++= List(
  WorkflowStep.Sbt(List("mimaReportBinaryIssues"), name = Some("Check binary compatibility")),
  WorkflowStep.Sbt(List("scalafmtCheckAll"), name = Some("Check formatting"))
)

// Binary Incompatible Changes, we'll document.
ThisBuild / mimaBinaryIssueFilters ++= Seq(
  ProblemFilters.exclude[Problem]("sangria.schema.ProjectedName*"),
  ProblemFilters.exclude[Problem]("sangria.schema.Args*")
)

lazy val root = project
  .in(file("."))
  .withId("sangria-root")
  .aggregate(core, benchmarks)
  .settings(inThisBuild(projectInfo))
  .settings(
    scalacSettings ++ shellSettings ++ publishSettings ++ noPublishSettings
  )
  .disablePlugins(MimaPlugin)

lazy val core = project
  .in(file("modules/core"))
  .withId("sangria-core")
  .settings(scalacSettings ++ shellSettings ++ publishSettings)
  .settings(
    name := "sangria",
    description := "Scala GraphQL implementation",
    mimaPreviousArtifacts := Set("org.sangria-graphql" %% "sangria" % "2.1.0"),
    testOptions in Test += Tests.Argument(TestFrameworks.ScalaTest, "-oF"),
    libraryDependencies ++= Seq(
      // AST Parser
      "org.parboiled" %% "parboiled" % "2.2.1",
      // AST Visitor
      "org.sangria-graphql" %% "macro-visit" % "0.1.3",
      // Marshalling
      "org.sangria-graphql" %% "sangria-marshalling-api" % "1.0.5",
      // Streaming
      "org.sangria-graphql" %% "sangria-streaming-api" % "1.0.2",
      // Macros
      "org.scala-lang" % "scala-reflect" % scalaVersion.value,
      // Testing
<<<<<<< HEAD
      "co.fs2" %% "fs2-core" % "2.5.2" % Test,
      "org.scalatest" %% "scalatest" % "3.2.5" % Test,
=======
      "co.fs2" %% "fs2-core" % "2.5.3" % Test,
      "org.scalatest" %% "scalatest" % "3.2.4" % Test,
>>>>>>> aca9f6ab
      "org.sangria-graphql" %% "sangria-marshalling-testkit" % "1.0.3" % Test,
      "org.sangria-graphql" %% "sangria-spray-json" % "1.0.2" % Test,
      "org.sangria-graphql" %% "sangria-argonaut" % "1.0.1" % Test,
      "org.sangria-graphql" %% "sangria-ion" % "2.0.0" % Test,
      "org.sangria-graphql" %% "sangria-monix" % "2.0.0" % Test,
      "eu.timepit" %% "refined" % "0.9.21" % Test,
      // CATs
      "net.jcazevedo" %% "moultingyaml" % "0.4.2" % Test,
      "io.github.classgraph" % "classgraph" % "4.8.102" % Test
    )
  )

lazy val benchmarks = project
  .in(file("modules/benchmarks"))
  .withId("sangria-benchmarks")
  .dependsOn(core)
  .enablePlugins(JmhPlugin)
  .settings(scalacSettings ++ shellSettings ++ noPublishSettings)
  .settings(
    name := "sangria-benchmarks",
    description := "Benchmarks of Sangria functionality"
  )
  .disablePlugins(MimaPlugin)

/* Commonly used functionality across the projects
 */

lazy val projectInfo = Seq(
  organization := "org.sangria-graphql",
  homepage := Some(url("http://sangria-graphql.org")),
  licenses := Seq(
    "Apache License, ASL Version 2.0" -> url("http://www.apache.org/licenses/LICENSE-2.0")),
  startYear := Some(2015),
  organizationHomepage := Some(url("https://github.com/sangria-graphql")),
  developers := Developer(
    "OlegIlyenko",
    "Oleg Ilyenko",
    "",
    url("https://github.com/OlegIlyenko")) :: Nil,
  scmInfo := Some(
    ScmInfo(
      browseUrl = url("https://github.com/sangria-graphql/sangria.git"),
      connection = "scm:git:git@github.com:sangria-graphql/sangria.git"
    ))
)

lazy val scalacSettings = Seq(
  scalacOptions ++= Seq("-deprecation", "-feature", "-Xlint:-missing-interpolator,_"),
  scalacOptions ++= {
    if (scalaVersion.value.startsWith("2.12")) Seq("-language:higherKinds") else List.empty[String]
  },
  scalacOptions += "-target:jvm-1.8",
  javacOptions ++= Seq("-source", "8", "-target", "8")
)

lazy val shellSettings = Seq(
  // nice *magenta* prompt!
  ThisBuild / shellPrompt := { state =>
    scala.Console.MAGENTA + Project.extract(state).currentRef.project + "> " + scala.Console.RESET
  }
)

lazy val publishSettings = Seq(
  releaseCrossBuild := true,
  releasePublishArtifactsAction := PgpKeys.publishSigned.value,
  releaseVcsSign := true,
  publishMavenStyle := true,
  publishArtifact in Test := false,
  pomIncludeRepository := (_ => false),
  publishTo := Some(
    if (isSnapshot.value)
      "snapshots".at("https://oss.sonatype.org/content/repositories/snapshots")
    else
      "releases".at("https://oss.sonatype.org/service/local/staging/deploy/maven2"))
)

lazy val noPublishSettings = Seq(
  publish := {},
  publishLocal := {},
  publishArtifact := false
)<|MERGE_RESOLUTION|>--- conflicted
+++ resolved
@@ -55,13 +55,8 @@
       // Macros
       "org.scala-lang" % "scala-reflect" % scalaVersion.value,
       // Testing
-<<<<<<< HEAD
-      "co.fs2" %% "fs2-core" % "2.5.2" % Test,
-      "org.scalatest" %% "scalatest" % "3.2.5" % Test,
-=======
       "co.fs2" %% "fs2-core" % "2.5.3" % Test,
       "org.scalatest" %% "scalatest" % "3.2.4" % Test,
->>>>>>> aca9f6ab
       "org.sangria-graphql" %% "sangria-marshalling-testkit" % "1.0.3" % Test,
       "org.sangria-graphql" %% "sangria-spray-json" % "1.0.2" % Test,
       "org.sangria-graphql" %% "sangria-argonaut" % "1.0.1" % Test,
